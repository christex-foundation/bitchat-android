--- conflicted
+++ resolved
@@ -20,10 +20,7 @@
 ) {
     companion object {
         private const val TAG = "MediaSendingManager"
-<<<<<<< HEAD
-=======
         private const val MAX_FILE_SIZE = com.bitchat.android.util.AppConstants.Media.MAX_FILE_SIZE_BYTES // 50MB limit
->>>>>>> 4a6fe922
     }
 
     // Track in-flight transfer progress: transferId -> messageId and reverse
@@ -42,8 +39,8 @@
             }
             Log.d(TAG, "📁 File exists: size=${file.length()} bytes, name=${file.name}")
             
-            if (file.length() > com.bitchat.android.features.media.MediaConstraints.MAX_MEDIA_BYTES) {
-                Log.e(TAG, "❌ File too large: ${file.length()} bytes (max: ${com.bitchat.android.features.media.MediaConstraints.MAX_MEDIA_BYTES})")
+            if (file.length() > com.bitchat.android.util.AppConstants.Media.MAX_FILE_SIZE_BYTES) {
+                Log.e(TAG, "❌ File too large: ${file.length()} bytes (max: ${com.bitchat.android.util.AppConstants.Media.MAX_FILE_SIZE_BYTES})")
                 return
             }
 
@@ -77,8 +74,8 @@
             }
             Log.d(TAG, "📁 File exists: size=${file.length()} bytes, name=${file.name}")
             
-            if (file.length() > com.bitchat.android.features.media.MediaConstraints.MAX_MEDIA_BYTES) {
-                Log.e(TAG, "❌ File too large: ${file.length()} bytes (max: ${com.bitchat.android.features.media.MediaConstraints.MAX_MEDIA_BYTES})")
+            if (file.length() > com.bitchat.android.util.AppConstants.Media.MAX_FILE_SIZE_BYTES) {
+                Log.e(TAG, "❌ File too large: ${file.length()} bytes (max: ${com.bitchat.android.util.AppConstants.Media.MAX_FILE_SIZE_BYTES})")
                 return
             }
 
@@ -115,8 +112,8 @@
             }
             Log.d(TAG, "📁 File exists: size=${file.length()} bytes, name=${file.name}")
             
-            if (file.length() > com.bitchat.android.features.media.MediaConstraints.MAX_MEDIA_BYTES) {
-                Log.e(TAG, "❌ File too large: ${file.length()} bytes (max: ${com.bitchat.android.features.media.MediaConstraints.MAX_MEDIA_BYTES})")
+            if (file.length() > com.bitchat.android.util.AppConstants.Media.MAX_FILE_SIZE_BYTES) {
+                Log.e(TAG, "❌ File too large: ${file.length()} bytes (max: ${com.bitchat.android.util.AppConstants.Media.MAX_FILE_SIZE_BYTES})")
                 return
             }
 
