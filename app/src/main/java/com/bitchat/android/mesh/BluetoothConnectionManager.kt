--- conflicted
+++ resolved
@@ -42,7 +42,7 @@
     // Delegate for component managers to call back to main manager
     private val componentDelegate = object : BluetoothConnectionManagerDelegate {
         override fun onPacketReceived(packet: BitchatPacket, peerID: String, device: BluetoothDevice?) {
-            Log.d(TAG, "onPacketReceived: Packet received from ${device?.address} ($peerID)")
+            Log.d(TAG, "onPacketReceived: Packet received from ${'$'}{device?.address} ($peerID)")
             device?.let { bluetoothDevice ->
                 // Get current RSSI for this device and update if available
                 val currentRSSI = connectionTracker.getBestRSSI(bluetoothDevice.address)
@@ -195,7 +195,7 @@
             return true
             
         } catch (e: Exception) {
-            Log.e(TAG, "Failed to start Bluetooth services: ${e.message}")
+            Log.e(TAG, "Failed to start Bluetooth services: ${'$'}{e.message}")
             isActive = false
             return false
         }
@@ -248,13 +248,6 @@
         )
     }
 
-<<<<<<< HEAD
-    fun sendToPeer(peerID: String, routed: RoutedPacket): Boolean {
-        if (!isActive) return false
-        return packetBroadcaster.sendToPeer(
-            peerID,
-            routed,
-=======
     fun cancelTransfer(transferId: String): Boolean {
         return packetBroadcaster.cancelTransfer(transferId)
     }
@@ -267,7 +260,19 @@
         return packetBroadcaster.sendPacketToPeer(
             RoutedPacket(packet),
             peerID,
->>>>>>> 2b0bb5af
+            serverManager.getGattServer(),
+            serverManager.getCharacteristic()
+        )
+    }
+
+    /**
+     * Overload that preserves routing metadata when available.
+     */
+    fun sendPacketToPeer(peerID: String, routed: RoutedPacket): Boolean {
+        if (!isActive) return false
+        return packetBroadcaster.sendPacketToPeer(
+            routed,
+            peerID,
             serverManager.getGattServer(),
             serverManager.getCharacteristic()
         )
@@ -336,11 +341,11 @@
     fun getDebugInfo(): String {
         return buildString {
             appendLine("=== Bluetooth Connection Manager ===")
-            appendLine("Bluetooth MAC Address: ${bluetoothAdapter?.address}")
-            appendLine("Active: $isActive")
-            appendLine("Bluetooth Enabled: ${bluetoothAdapter?.isEnabled}")
-            appendLine("Has Permissions: ${permissionManager.hasBluetoothPermissions()}")
-            appendLine("GATT Server Active: ${serverManager.getGattServer() != null}")
+            appendLine("Bluetooth MAC Address: ${'$'}{bluetoothAdapter?.address}")
+            appendLine("Active: ${'$'}isActive")
+            appendLine("Bluetooth Enabled: ${'$'}{bluetoothAdapter?.isEnabled}")
+            appendLine("Has Permissions: ${'$'}{permissionManager.hasBluetoothPermissions()}")
+            appendLine("GATT Server Active: ${'$'}{serverManager.getGattServer() != null}")
             appendLine()
             appendLine(powerManager.getPowerInfo())
             appendLine()
@@ -351,7 +356,7 @@
     // MARK: - PowerManagerDelegate Implementation
     
     override fun onPowerModeChanged(newMode: PowerManager.PowerMode) {
-        Log.i(TAG, "Power mode changed to: $newMode")
+        Log.i(TAG, "Power mode changed to: ${'$'}newMode")
         
         connectionScope.launch {
             // Avoid rapid scan restarts by checking if we need to change scan behavior
@@ -368,7 +373,7 @@
             // Only restart scanning if the duty cycle behavior changed
             val nowUsingDutyCycle = powerManager.shouldUseDutyCycle()
             if (wasUsingDutyCycle != nowUsingDutyCycle) {
-                Log.d(TAG, "Duty cycle behavior changed (${wasUsingDutyCycle} -> ${nowUsingDutyCycle}), restarting scan")
+                Log.d(TAG, "Duty cycle behavior changed (${'$'}wasUsingDutyCycle -> ${'$'}nowUsingDutyCycle), restarting scan")
                 val clientEnabled = try { com.bitchat.android.ui.debug.DebugSettingsManager.getInstance().gattClientEnabled.value } catch (_: Exception) { true }
                 if (clientEnabled) {
                     clientManager.restartScanning()
